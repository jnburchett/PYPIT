--- conflicted
+++ resolved
@@ -144,17 +144,7 @@
                 arqa.slit_trace_qa(slf, slf._mstrace[det - 1], slf._lordpix[det - 1], slf._rordpix[det - 1], extord,
                                    desc="Trace of the slit edges", normalize=False)
                 armbase.UpdateMasters(sciexp, sc, det, ftype="flat", chktype="trace")
-<<<<<<< HEAD
-            ###############
-            # Prepare the pixel flat field frame
-            if False:
-                update = slf.MasterFlatField(fitsdict, det)
-                if update and reuseMaster: armbase.UpdateMasters(sciexp, sc, det, ftype="flat", chktype="pixelflat")
-            else:
-                msgs.bug("PIXEL FLAT NOT BEING CREATED!!!")
-=======
-
->>>>>>> 37a48f57
+
             ###############
             # Generate the 1D wavelength solution
             update = slf.MasterWaveCalib(fitsdict, sc, det)
