import numpy as np
from scipy.signal import savgol_filter
import scipy.signal as signal
import scipy.ndimage as ndimage
import scipy.interpolate as inter
from matplotlib import pyplot as plt
import arcyextract
import arcyutils
import arcyproc
import arextract
import arload
import arlris
import armsgs
import artrace
import arutils
import arplot
import arspecobj
import arqa
import arwave
from arpca import pca2d

try:
    from xastropy.xutils import xdebug as debugger
except:
    import pdb as debugger

# Logging
msgs = armsgs.get_logger()

def background_subtraction(slf, sciframe, varframe, k=3, crsigma=20.0, maskval=-999999.9, nsample=1):
    """
    Idea for background subtraction:
    (1) Assume that all pixels are background and (by considering the tilts) create an array of pixel flux vs pixel wavelength.
    (2) Step along pixel wavelength, and mask out the N pixels (where N ~ 5) that have the maximum flux in each "pixel" bin.
    (3) At each pixel bin, perform a robust regression with the remaining values until all values in a given bin are consistent with a constant value.
    (4) Using all non-masked values, perform a least-squares spline fit to the points. This corresponds to the background spectrum
    (5) Reconstruct the background image by accounting for the tilts.

    Perform a background subtraction on the science frame by
    fitting a b-spline to the background.

    This routine will (probably) work poorly if the order traces overlap (of course)
    """

    errframe = np.sqrt(varframe)
    retframe = np.zeros_like(sciframe)
    norders = slf._lordloc.shape[1]
    # Look at the end corners of the detector to get detector size in the dispersion direction
    xstr = slf._pixlocn[0,0,slf._dispaxis]-slf._pixlocn[0,0,slf._dispaxis+2]/2.0
    xfin = slf._pixlocn[-1,-1,slf._dispaxis]+slf._pixlocn[-1,-1,slf._dispaxis+2]/2.0
    if slf._dispaxis == 0:
        xint = slf._pixlocn[:,0,0]
    else:
        xint = slf._pixlocn[0,:,0]
    # Find which pixels are within the order edges
    msgs.info("Identifying pixels within each order")
    ordpix = arcyutils.order_pixels(slf._pixlocn, slf._lordloc, slf._rordloc, slf._dispaxis)
    allordpix = ordpix.copy()
    msgs.info("Applying bad pixel mask")
    ordpix *= (1-slf._bpix.astype(np.int))
    whord = np.where(ordpix != 0)
#    msgs.info("Masking cosmic ray hits")
#    crr_id = arcyutils.crreject(sciframe/np.median(sciframe[whord]), slf._dispaxis)
#    cruse = np.abs(crr_id/sciframe)[whord]
#    medcr = np.median(cruse)
#    madcr = 1.4826*np.median(np.abs(cruse-medcr))
#    whcrt = np.where(cruse>medcr+crsigma*madcr)
#    whcrr = (whord[0][whcrt],whord[1][whcrt])
#    msgs.info("Identified {0:d} pixels affected by cosmic rays within orders in the science frame".format(whord[0].size))
#    if whcrr[0].size != 0: ordpix[whcrr] = 0
#	temp = sciframe.copy()
#	temp[whcrr] = 0.0
#	arutils.ds9plot(temp.astype(np.float))
    msgs.info("Rectifying the orders to estimate the background locations")
    msgs.work("Multiprocess this step to make it faster")
    badorders = np.zeros(norders)
    ordpixnew = np.zeros_like(ordpix)
    for o in xrange(norders):
        # Rectify this order
        recframe = arcyextract.rectify(sciframe, ordpix, slf._pixcen[:,o], slf._lordpix[:,o], slf._rordpix[:,o], slf._pixwid[o], maskval, slf._dispaxis)
        recerror = arcyextract.rectify(errframe, ordpix, slf._pixcen[:,o], slf._lordpix[:,o], slf._rordpix[:,o], slf._pixwid[o], maskval, slf._dispaxis)
        #recmask = np.ones(recframe.shape, dtype=np.int)
        #wmsk = np.where(recframe==maskval)
        #recmask[wmsk] = 0
        #arutils.ds9plot(recframe.astype(np.float))
        #arutils.ds9plot(recerror.astype(np.float))
        #arutils.ds9plot((recframe/recerror).astype(np.float))
        # Create a mask where there is significant flux from the object
        #flux = arcyextract.maskedaverage_order(recframe, np.ones_like(recframe), maskval)
        #plt.plot(np.arange(flux.size),flux,'k-',drawstyle='steps')
        # At least three pixels in a given row need to be detected at 2 sigma
        rowd = np.where( ((recerror!=0.0) & (recframe/recerror > 2.0)).astype(np.int).sum(axis=1) >= 3 )
        w = np.ix_(rowd[0],np.arange(recframe.shape[1]))
        #arutils.ds9plot(recframe.astype(np.float))
        #objprof = arcyextract.maskedaverage_order(recframe[w], recerror[w]**2, maskval)
        recframesmth = arcyproc.smooth_gaussmask(recframe[w], maskval, 4.0)
        # Sort the pixels along the spatial direction based on their flux

        # Select only pixels with a flux consistent with a constant valueIdentify the most common columns are




        #arutils.ds9plot(recframe[w].astype(np.float))
        #arutils.ds9plot(recframesmth.astype(np.float))
        objprofm = arcyextract.maskedmedian_order(recframesmth, maskval)
        if (len(objprofm) < slf._pixwid[o]/3) or (len(objprofm) <= 5):
            badorders[o] = 1
            continue
        #plt.plot(np.arange(objprof.size),objprof,'r-',drawstyle='steps')
        #plt.plot(np.arange(objprofm.size),objprofm,'k-',drawstyle='steps')
        # Reject the flux from the 3 highest S/N pixels (originally required to be included)
        xarray = np.arange(objprofm.size)
        profmask = np.zeros(objprofm.size,dtype=np.int)
        w = np.argsort(objprofm)[-3:]
        profmask[w] = 1
        # Exclude the end points
        profmask[0] = 1
        profmask[-1] = 1
        profmask, coeff = arutils.robust_polyfit(xarray, objprofm, 0, maxone=True, sigma=2.0, function="polynomial", initialmask=profmask, forceimask=True)
        #bgfit = arutils.func_val(coeff,xarray,"polynomial")
        #plt.plot(xarray,bgfit,'r-')
        w = np.where(profmask==0)
        #plt.plot(xarray[w],bgfit[w],'go')
        #plt.axis([0,30,0,np.max(objprofm)])
        #plt.show()
        #plt.clf()
        bgloc = np.zeros_like(recframe)
        bgloc[:,w] = 1.0
        # Undo the rectification
        #arutils.ds9plot(bgloc)
        unrecmask = arcyextract.rectify_undo(bgloc, slf._pixcen[:,o], slf._lordpix[:,o], slf._rordpix[:,o], slf._pixwid[o], maskval, sciframe.shape[0], sciframe.shape[1], slf._dispaxis)
        #arutils.ds9plot(unrecmask)
        # Apply the mask to master mask
        ordpixnew += unrecmask.copy()

    # Update ordpix
    msgs.info("Masking object to determine background level")
    ordpix *= ordpixnew

    msgs.work("Plot/save background locations")
    msgs.work("Deal with bad orders")
    #arutils.ds9plot(ordpix.astype(np.float))

    msgs.info("Fitting and reconstructing background")
    # Create the over-sampled array of points in the dispersion direction (detector)
    ncoeff, k = sciframe.shape[slf._dispaxis], 1
    xmod = np.linspace(xstr,xfin,sciframe.shape[slf._dispaxis]*nsample)
    ycen = 0.5*(slf._lordloc + slf._rordloc)
    """
    The b-spline algorithm takes *far* too long to compute for the entire order simultaneously.
    An iteration procedure is now needed to step along the order and fit each position as you step along the order.

    Speed this up by selecting only considering pixels inside the given lordpix/rordpix of each order, rather than grabbing all xpix and ypix
    """
    bgmod = np.zeros_like(sciframe)
    polyorder, repeat = 9, 1
    for o in xrange(norders):
        #if o < 3 or o > norders-5: continue
        xpix, ypix = np.where(ordpix==o+1)
        print "Preparing", o+1
        xbarr, ybarr = arcyutils.prepare_bsplfit(sciframe, slf._pixlocn, slf._tilts[:,o], xmod, ycen[:,o], xpix, ypix, slf._dispaxis)
        xapix, yapix = np.where(allordpix==o+1)
        xball = arcyproc.prepare_bgmodel(sciframe, slf._pixlocn, slf._tilts[:,o], xmod, ycen[:,o], xapix, yapix, slf._dispaxis)
        ebarr = np.ones_like(xbarr)
        print "Fitting", o+1, xbarr.size
        argsrt = np.argsort(xbarr,kind='mergesort')
        polypoints = 3*slf._pixwid[o]
        fitfunc = arcyutils.polyfit_scan(xbarr[argsrt], ybarr[argsrt], ebarr, maskval, polyorder, polypoints, repeat)
        fitfunc_model = np.interp(xball, xbarr[argsrt], fitfunc)
        bgmod += arcyproc.background_model(fitfunc_model, xapix, yapix, sciframe.shape[0], sciframe.shape[1])
#		np.save("bspl/xbarr_ord{0:d}".format(o+1),xbarr)
#		np.save("bspl/ybarr_ord{0:d}".format(o+1),ybarr)
#		np.save("bspl/ebarr_ord{0:d}".format(o+1),ebarr)
#		print min(np.min(xbarr),xstr), max(np.max(xbarr),xfin), ncoeff, k, slf._dispaxis
#		np.save("bspl/pixlocn_ord{0:d}".format(o+1),slf._pixlocn)
#		np.save("bspl/tilts_ord{0:d}".format(o+1),slf._tilts[:,o])
#		np.save("bspl/xmod_ord{0:d}".format(o+1),xmod)
#		np.save("bspl/ycen_ord{0:d}".format(o+1),ycen[:,o])
#		np.save("bspl/xpix_ord{0:d}".format(o+1),xpix)
#		np.save("bspl/ypix_ord{0:d}".format(o+1),ypix)
#		print "saved all!"
#		#mod_yarr = cybspline.bspline_fit(xmod, xbarr, ybarr, ebarr, min(np.min(xbarr),xstr), max(np.max(xbarr),xfin), ncoeff, k)
#		bgmod += arcyutils.bspline_fitmod(xbarr, ybarr, ebarr, min(np.min(xbarr),xstr), max(np.max(xbarr),xfin), ncoeff, k, slf._pixlocn, slf._tilts[:,o], xmod, ycen[:,o], xpix, ypix, slf._dispaxis)

    arutils.ds9plot(bgmod.astype(np.float))
    arutils.ds9plot((sciframe-bgmod).astype(np.float))

    #exsci, exerr = arcyextract.extract_weighted(frame, error, badpixmask, pixcen[:,o], piycen[:,o], slf._pixlocn, ordtilt[:,o], ordxcen[:,o], ordycen[:,o], ordwid[:,o], ordwnum[o], ordlen[o], ordnum[o], argf_interpnum, slf._dispaxis)

# 	ordcen = 0.5*(slf._lordloc + slf._rordloc)
# 	ordwid = np.ceil(np.median(np.abs(slf._lordloc - slf._rordloc),axis=0)).astype(np.int)/2
# 	cord_pix = artrace.phys_to_pix(ordcen, slf._pixlocn, slf._dispaxis, 1-slf._dispaxis)
# 	print cord_pix
# 	print ordwid
# 	test_rect = arcyextract.rectify_fast(sciframe, cord_pix, ordwid, -999999.9, slf._dispaxis)
# 	arutils.ds9plot(test_rect)
# 	for o in xrange(norders):
# 		pass


    assert(False)
    # Mask out ordpix pixels where there is target flux
    ordpix = None
    # Prepare and fit the sky background pixels in every order
    msgs.work("Multiprocess this step to make it faster")
    skybg = np.zeros_like(sciframe)
    for o in xrange(norders):
        xpix, ypix = np.where(ordpix==1+o)
        msgs.info("Preparing sky pixels in order {0:d}/{1:d} for a b-spline fit".format(o+1,norders))
        xbarr, ybarr = cybspline.prepare_bsplfit(arc, pixmap, tilts, xmod, ycen, xpix, ypix, dispaxis)
        msgs.info("Performing b-spline fir to oversampled sky background in order {0:d}/{1:d}".format(o+1,norders))
        ncoeff, k = flt.shape[dispaxis], 1
        #mod_yarr = cybspline.bspline_fit(xmod, xbarr, ybarr, ebarr, min(np.min(xbarr),xstr), max(np.max(xbarr),xfin), ncoeff, k)
        skybg += cybspline.bspline_fitmod(xbarr, ybarr, ebarr, min(np.min(xbarr),xstr), max(np.max(xbarr),xfin), ncoeff, k, pixmap, tilts, xmod, ycen, xpix, ypix, slf._dispaxis)

    # Subtract the background
    msgs.info("Subtracting the sky background from the science frame")
    return sciframe-skybg, skybg


def badpix(slf, det, frame, sigdev=10.0):
    """
    frame is a master bias frame
    sigdev is the number of standard deviations away from the median that a pixel needs to be in order to be classified as a bad pixel
    """
    bpix = np.zeros_like(frame)
    subfr, tframe, temp = None, None, None
    for i in xrange(slf._spect['det'][det-1]['numamplifiers']):
        datasec = "datasec{0:02d}".format(i+1)
        x0, x1, y0, y1 = slf._spect['det'][det-1][datasec][0][0], slf._spect['det'][det-1][datasec][0][1], slf._spect['det'][det-1][datasec][1][0], slf._spect['det'][det-1][datasec][1][1]
        xv = np.arange(x0, x1)
        yv = np.arange(y0, y1)
        # Construct an array with the rows and columns to be extracted
        w = np.ix_(xv,yv)
        tframe = frame[w]
        temp = np.abs(np.median(tframe)-tframe)
        sigval = max(np.median(temp)*1.4826, 1.4826)
        ws = np.where(temp > sigdev*sigval)
        subfr = np.zeros_like(tframe)
        subfr[ws] = 1.0
        bpix[w] = subfr
    del subfr, tframe, temp
    # Finally, trim the bad pixel frame
    bpix = trim(slf, bpix, det)
    msgs.info("Identified {0:d} bad pixels".format(int(np.sum(bpix))))
    return bpix


def bg_subtraction(slf, det, sciframe, varframe, crpix, tracemask=None,
                   rejsigma=3.0, maskval=-999999.9):
    """ Extract a science target and background flux
    :param slf:
    :param sciframe:
    :param varframe:
    :return:
    """
    # Set some starting parameters (maybe make these available to the user)
    msgs.work("Should these parameters be made available to the user?")
    polyorder, repeat = 5, 1
    # Begin the algorithm
    errframe = np.sqrt(varframe)
    norders = slf._lordloc[det-1].shape[1]
    # Look at the end corners of the detector to get detector size in the dispersion direction
    xstr = slf._pixlocn[det-1][0,0,slf._dispaxis]-slf._pixlocn[det-1][0,0,slf._dispaxis+2]/2.0
    xfin = slf._pixlocn[det-1][-1,-1,slf._dispaxis]+slf._pixlocn[det-1][-1,-1,slf._dispaxis+2]/2.0
    xint = slf._pixlocn[det-1][:,0,0]
    # Find which pixels are within the order edges
    msgs.info("Identifying pixels within each order")
    ordpix = arcyutils.order_pixels(slf._pixlocn[det-1],
                                    slf._lordloc[det-1]*0.95+slf._rordloc[det-1]*0.05,
                                    slf._lordloc[det-1]*0.05+slf._rordloc[det-1]*0.95,
                                    slf._dispaxis)
    allordpix = ordpix.copy()
    msgs.info("Applying bad pixel mask")
    ordpix *= (1-slf._bpix[det-1].astype(np.int)) * (1-crpix.astype(np.int))
    if tracemask is not None: ordpix *= (1-tracemask.astype(np.int))
    # Construct an array of pixels to be fit with a spline
    #msgs.bug("Tilts are the wrong shape, transposing -- fix this later")
    msgs.bug("Remember to include the following in a loop over order number")
    #whord = np.where(ordpix != 0)
    o = 0 # order=1
    whord = np.where(ordpix == o+1)
    tilts = slf._tilts[det-1].copy()
    xvpix  = tilts[whord]
    scipix = sciframe[whord]
    varpix = varframe[whord]
    xargsrt = np.argsort(xvpix,kind='mergesort')
    sxvpix  = xvpix[xargsrt]
    sscipix = scipix[xargsrt]
    svarpix = varpix[xargsrt]
    # Reject deviant pixels -- step through every 1.0/sciframe.shape[0] in sxvpix and reject significantly deviant pixels
    edges = np.linspace(min(0.0,np.min(sxvpix)),max(1.0,np.max(sxvpix)),sciframe.shape[0])
    fitcls = np.zeros(sciframe.shape[0])
    #if tracemask is None:
    if True:
        maskpix = np.zeros(sxvpix.size)
        msgs.info("Identifying pixels containing the science target")
        msgs.work("Speed up this step in cython")
        for i in xrange(sciframe.shape[0]-1):
            wpix = np.where((sxvpix>=edges[i]) & (sxvpix<=edges[i+1]))
            if (wpix[0].size>5):
                txpix = sxvpix[wpix]
                typix = sscipix[wpix]
                msk, cf = arutils.robust_polyfit(txpix, typix, 0, sigma=rejsigma)
                maskpix[wpix] = msk
                #fitcls[i] = cf[0]
                wgd=np.where(msk==0)
                szt = np.size(wgd[0])
                if szt > 8:
                    fitcls[i] = np.mean(typix[wgd][szt/2-3:szt/2+4]) # Average the 7 middle pixels
                    #fitcls[i] = np.mean(np.random.shuffle(typix[wgd])[:5]) # Average the 5 random pixels
                else:
                    fitcls[i] = cf[0]
    else:
        msgs.work("Speed up this step in cython")
        for i in xrange(sciframe.shape[0]-1):
            wpix = np.where((sxvpix>=edges[i]) & (sxvpix<=edges[i+1]))
            typix = sscipix[wpix]
            szt = typix.size
            if szt > 8:
                fitcls[i] = np.mean(typix[szt/2-3:szt/2+4]) # Average the 7 middle pixels
            elif szt != 0:
                fitcls[i] = np.mean(typix)
            else:
                fitcls[i] = 0.0
        # Trace the sky lines to get a better estimate of the tilts
        scicopy = sciframe.copy()
        scicopy[np.where(ordpix==0)] = maskval
        scitilts, _ = artrace.model_tilt(slf, det, scicopy, guesstilts=tilts.copy(), censpec=fitcls, maskval=maskval, plotQA=True)
        xvpix  = scitilts[whord]
        scipix = sciframe[whord]
        varpix = varframe[whord]
        mskpix = tracemask[whord]
        xargsrt = np.argsort(xvpix,kind='mergesort')
        sxvpix  = xvpix[xargsrt]
        sscipix = scipix[xargsrt]
        svarpix = varpix[xargsrt]
        maskpix = mskpix[xargsrt]
    # Check the mask is reasonable
    scimask = sciframe.copy()
    rxargsrt = np.argsort(xargsrt,kind='mergesort')
    scimask[whord] *= (1.0-maskpix)[rxargsrt]
    #arutils.ds9plot(scimask)
    # Now trace the sky lines to get a better estimate of the spectral tilt during the observations
    scifrcp = scimask.copy()
    scifrcp[whord] += (maskval*maskpix)[rxargsrt]
    scifrcp[np.where(ordpix == 0)] = maskval
    # Check tilts?
    if msgs._debug['tilts']:
        gdp = scifrcp != maskval
        debugger.xplot(tilts[gdp]*tilts.shape[0], scifrcp[gdp], scatter=True)
        if False:
            plt.clf()
            ax = plt.gca()
            ax.scatter(tilts[1749,:], scifrcp[1749,:], color='green')
            ax.scatter(tilts[1750,:], scifrcp[1750,:], color='blue')
            ax.scatter(tilts[1751,:], scifrcp[1751,:], color='red')
            ax.scatter(tilts[1752,:], scifrcp[1752,:], color='orange')
            ax.set_ylim(0., 3000)
            plt.show()
        debugger.set_trace()
    #
    msgs.info("Fitting sky background spectrum")
    if slf._argflag['reduce']['bgsubtraction']['method'].lower() == 'polyscan':
        polypoints = 5
        nsmth = 15
        bgmodel = arcyproc.polyscan_fitsky(tilts.copy(), scifrcp.copy(), 1.0/errframe, maskval, polyorder, polypoints, nsmth, repeat)
        bgpix = bgmodel[whord]
        sbgpix = bgpix[xargsrt]
        wbg = np.where(sbgpix != maskval)
        # Smooth this spectrum
        polyorder = 1
        xpix = sxvpix[wbg]
        maxdiff = np.sort(xpix[1:]-xpix[:-1])[xpix.size-sciframe.shape[0]-1] # only include the next pixel in the fit if it is less than 10x the median difference between all pixels
        msgs.info("Generating sky background image")
        if msgs._debug['sky_sub']:
            debugger.set_trace()
            debugger.xplot(sxvpix[wbg]*tilts.shape[0], sbgpix[wbg], scatter=True)
        bgscan = arcyutils.polyfit_scan_lim(sxvpix[wbg], sbgpix[wbg].copy(), np.ones(wbg[0].size,dtype=np.float), maskval, polyorder, sciframe.shape[1]/3, repeat, maxdiff)
        # Restrict to good values
        gdscan = bgscan != maskval
        if msgs._debug['sky_sub']:
            debugger.set_trace()
            debugger.xplot(sxvpix[wbg[0][gdscan]]*tilts.shape[0], sbgpix[wbg[0][gdscan]], scatter=True)
        if np.sum(~gdscan) > 0:
            msgs.warn("At least one masked value in bgscan")
        # Generate
        bgframe = np.interp(tilts.flatten(), sxvpix[wbg[0][gdscan]], bgscan[gdscan]).reshape(tilts.shape)
    elif slf._argflag['reduce']['bgsubtraction']['method'].lower() == 'bspline':
        msgs.info("Using bspline sky subtraction")
        gdp = scifrcp != maskval
        srt = np.argsort(tilts[gdp])
        bspl = arutils.func_fit(tilts[gdp][srt], scifrcp[gdp][srt], 'bspline', 3,
                                **slf._argflag['reduce']['bgsubtraction']['bspline_keywds'])
        bgf_flat = arutils.func_val(bspl, tilts.flatten(), 'bspline')
        bgframe = bgf_flat.reshape(tilts.shape)
        if msgs._debug['sky_sub']:
            gdp = scifrcp != maskval
            srt = np.argsort(tilts.flatten())
            plt.clf()
            ax = plt.gca()
            ax.scatter(tilts[gdp]*tilts.shape[0], scifrcp[gdp], marker='o')
            ax.plot(tilts.flatten()[srt]*tilts.shape[0], bgf_flat[srt], 'r-')
            plt.show()
            debugger.set_trace()
    else:
        msgs.error('Not ready for this method for bgsubtraction {:s}'.format(
                slf._argflag['reduce']['bgsubtraction']['method'].lower()))
    if np.sum(np.isnan(bgframe)) > 0:
        msgs.warn("NAN in bgframe.  Replacing with 0")
        bad = np.isnan(bgframe)
        bgframe[bad] = 0.
    if msgs._debug['sky_sub']:
        debugger.set_trace()
    # Plot to make sure that the result is good
    #arutils.ds9plot(bgframe)
    #arutils.ds9plot(sciframe-bgframe)
    return bgframe


def error_frame_postext(slf, sciframe, idx, fitsdict):
    # Dark Current noise
    dnoise = slf._spect['det']['darkcurr'] * float(fitsdict["exptime"][idx])/3600.0
    # The effective read noise
    rnoise = slf._spect['det']['ronoise']**2 + (0.5*slf._spect['det']['gain'])**2
    errframe = np.zeros_like(sciframe)
    w = np.where(sciframe != -999999.9)
    errframe[w] = np.sqrt(sciframe[w] + rnoise + dnoise)
    w = np.where(sciframe == -999999.9)
    errframe[w] = 999999.9
    return errframe


def flatfield(slf, sciframe, flatframe, det, snframe=None):
    """ Flat field the input image
    Parameters
    ----------
    slf
    sciframe : 2d image
    flatframe : 2d image
    snframe : 2d image, optional
    det : int
      Detector index

    Returns
    -------
    flat-field image
    and updated variance if snframe is input

    """
    retframe = np.zeros_like(sciframe)
    w = np.where(flatframe > 0.0)
    retframe[w] = sciframe[w]/flatframe[w]
    if w[0].size != flatframe.size:
        w = np.where(flatframe <= 0.0)
        slf._bpix[det-1][w] = 1.0
    if snframe is None:
        return retframe
    else:
        errframe = np.zeros_like(sciframe)
        wnz = np.where(snframe>0.0)
        errframe[wnz] = retframe[wnz]/snframe[wnz]
        return retframe, errframe


def flatnorm(slf, det, msflat, maskval=-999999.9, overpix=6, plotdesc=""):
    """
    Normalize the flat-field frame

    Parameters
    ----------
    slf : class
      An instance of the Science Exposure class
    det : int
      Detector number
    msflat : ndarray
      Flat-field image
    maskval : float
      Global floating point mask value used throughout the code
    overpix : int
      overpix/2 = the number of pixels to extend beyond each side of the order trace
    plotdesc : str
      A title for the plotted QA

    Returns
    -------
    msnormflat : ndarray
      The normalized flat-field frame
    msblaze : ndarray
      A 2d array containing the blaze function for each slit
    """

    msgs.info("Normalizing the master flat field frame")
    # First, determine the relative scale of each amplifier (assume amplifier 1 has a scale of 1.0)
    if slf._spect['det'][det-1]['numamplifiers'] > 1:
        sclframe = get_ampscale(slf, det, msflat)
        # Divide the master flat by the relative scale frame
        msflat /= sclframe
    # Determine the blaze
    polyord_blz = 2  # This probably doesn't need to be a parameter that can be set by the user
    norders = slf._lordloc[det-1].shape[1]
    # Look at the end corners of the detector to get detector size in the dispersion direction
    #xstr = slf._pixlocn[det-1][0,0,0]-slf._pixlocn[det-1][0,0,2]/2.0
    #xfin = slf._pixlocn[det-1][-1,-1,0]+slf._pixlocn[det-1][-1,-1,2]/2.0
    #xint = slf._pixlocn[det-1][:,0,0]
    # Find which pixels are within the order edges
    msgs.info("Identifying pixels within each order")
    ordpix = arcyutils.order_pixels(slf._pixlocn[det-1], slf._lordloc[det-1], slf._rordloc[det-1], slf._dispaxis)
    msgs.info("Applying bad pixel mask")
    ordpix *= (1-slf._bpix[det-1].astype(np.int))
    msgs.info("Rectifying the orders to estimate the background locations")
    #badorders = np.zeros(norders)
    msnormflat = maskval*np.ones_like(msflat)
    msblaze = maskval*np.ones((msflat.shape[0],norders))
    msgs.work("Must consider different amplifiers when normalizing and determining the blaze function")
    msgs.work("Multiprocess this step to make it faster")
    flat_ext1d = maskval*np.ones((msflat.shape[0],norders))
    for o in xrange(norders):
        # Rectify this order
        recframe = arcyextract.rectify(msflat, ordpix, slf._pixcen[det-1][:,o], slf._lordpix[det-1][:,o],
                                       slf._rordpix[det-1][:,o], slf._pixwid[det-1][o]+overpix, maskval, slf._dispaxis)
        if slf._argflag["reduce"]["FlatMethod"].lower()=="polyscan":
            polyorder = slf._argflag["reduce"]["FlatParams"][0]
            polypoints = slf._argflag["reduce"]["FlatParams"][1]
            repeat = slf._argflag["reduce"]["FlatParams"][2]
            # Take the median along the spatial dimension
            flatmed = np.median(recframe, axis=1)
            # Perform a polynomial fitting scheme to determine the blaze profile
            xarray = np.arange(flatmed.size, dtype=np.float)
            weight = flatmed.copy()
            msgs.work("Routine doesn't support user parameters yet")
            msgs.bug("Routine doesn't support user parameters yet")
            blazet = arcyutils.polyfit_scan(xarray, flatmed.copy(), weight, maskval, polyorder, polypoints, repeat)
             # Remove the masked endpoints
            outx, outy, outm, lox, hix = arcyproc.remove_maskedends(xarray, flatmed, blazet, maskval)
            # Inspect the end points and extrapolate from the best fitting end pixels
            derv = (outm[1:]-outm[:-1])/(outx[1:]-outx[:-1])
            dervx = 0.5*(outx[1:]+outx[:-1])
            derv2 = (derv[1:]-derv[:-1])/(dervx[1:]-dervx[:-1])
            medv = np.median(derv2)
            madv = 1.4826*np.median(np.abs(derv2-medv))
            blaze = arcyproc.blaze_fitends(outx, outy, outm, derv2-medv, madv, polyord_blz, polypoints)
            #plt.plot(xarray,flatmed,'k-',drawstyle='steps')
            #plt.plot(xarray, blaze, 'r-')
            #plt.show()
            #np.savetxt("check_blaze_ord{0:d}.txt".format(o),np.transpose((xarray,flatmed)))
            # Divide the flat by the fitted flat profile
            finalblaze = np.ones(recframe.shape[0])
            finalblaze[lox:hix] = blaze.copy()
            blazenrm = finalblaze.reshape((finalblaze.size, 1)).repeat(recframe.shape[1], axis=1)
            recframe /= blazenrm
            # Store the blaze for this order
            msblaze[lox:hix,o] = blaze.copy()
            flat_ext1d[:,o] = flatmed.copy()
            # Sort the normalized frames along the dispersion direction
            recsort = np.sort(recframe, axis=0)
            # Find the mean value, but only consider the "innermost" 50 per cent of pixels (i.e. the pixels closest to 1.0)
            recmean = arcyproc.scale_blaze(recsort, maskval)
            #rows = np.arange(recsort.shape[0]/4,(3*recsort.shape[0])/4,dtype=np.int)
            #w = np.ix_(rows,np.arange(recframe.shape[1]))
            #recmean = np.mean(recsort[w],axis=0)
            if slf._argflag['pixflat']['norm']['recnorm']:
                for i in xrange(recmean.size):
                    recframe[:, i] /= recmean[i]
            # Undo the rectification
            normflat_unrec = arcyextract.rectify_undo(recframe, slf._pixcen[det-1][:,o], slf._lordpix[det-1][:,o],
                                                      slf._rordpix[det-1][:,o], slf._pixwid[det-1][o], maskval,
                                                      msflat.shape[0], msflat.shape[1], slf._dispaxis)
            # Apply the normalized flatfield for this order to the master normalized frame
            msnormflat = arcyproc.combine_nrmflat(msnormflat, normflat_unrec, slf._pixcen[det-1][:,o],
                                                  slf._lordpix[det-1][:,o], slf._rordpix[det-1][:,o],
                                                  slf._pixwid[det-1][o]+overpix, maskval, slf._dispaxis)
        else:
            msgs.error("Flatfield method {0:s} is not supported".format(slf._argflag["reduce"]["FlatMethod"]))
    # Send the blaze away to be plotted and saved
    msgs.work("Perform a 2D PCA analysis on echelle blaze fits?")
    arplot.plot_orderfits(slf, msblaze, flat_ext1d, desc=plotdesc)
    # If there is more than 1 amplifier, apply the scale between amplifiers to the normalized flat
    if slf._spect['det'][det-1]['numamplifiers'] > 1: msnormflat *= sclframe
    return msnormflat, msblaze


def get_ampscale(slf, det, msflat):
    """
    Normalize the flat-field frame

    Parameters
    ----------
    slf : class
      An instance of the Science Exposure class
    det : int
      Detector number
    msflat : ndarray
      Flat-field image

    Returns
    -------
    sclframe : ndarray
      A frame to scale all amplifiers to the same counts at the amplifier borders
    """
    sclframe = np.ones_like(msflat)
    ampdone = np.zeros(slf._spect['det'][det-1]['numamplifiers'], dtype=int) # 1 = amplifiers have been assigned a scale
    ampdone[0]=1
    while np.sum(ampdone) != slf._spect['det'][det-1]['numamplifiers']:
        abst, bbst, nbst, n0bst, n1bst = -1, -1, -1, -1, -1 # Reset the values for the most overlapping amplifier
        for a in xrange(0, slf._spect['det'][det-1]['numamplifiers']): # amplifier 'a' is always the reference amplifier
            if ampdone[a] == 0: continue
            for b in xrange(0, slf._spect['det'][det-1]['numamplifiers']):
                if ampdone[b] == 1 or a == b: continue
                tstframe = np.zeros_like(msflat)
                tstframe[np.where(slf._ampsec[det-1] == a+1)] = 1
                tstframe[np.where(slf._ampsec[det-1] == b+1)] = 2
                # Determine the total number of adjacent edges between amplifiers a and b
                n0 = np.sum(tstframe[1:,:]-tstframe[:-1,:])
                n1 = np.sum(tstframe[:,1:]-tstframe[:,:-1])
                if (abs(n0)+abs(n1)) > nbst:
                    n0bst = n0
                    n1bst = n1
                    nbst = abs(n0)+abs(n1)
                    abst = a
                    bbst = b
        # Determine the scaling factor for these two amplifiers
        tstframe = np.zeros_like(msflat)
        tstframe[np.where(slf._ampsec[det-1] == abst+1)] = 1
        tstframe[np.where(slf._ampsec[det-1] == bbst+1)] = 2
        if abs(n0bst) > abs(n1bst):
            # The amplifiers overlap on the zeroth index
            w = np.where(tstframe[1:,:]-tstframe[:-1,:] != 0)
            sclval = np.median(msflat[w[0][0]+1, w[1]])/np.median(msflat[w[0][0], w[1]])
            # msflat[w[0][0], w[1][0:50]] = 1.0E10
            # msflat[w[0][0]-1, w[1][0:50]] = -1.0E10
            # arutils.ds9plot(msflat)
            if n0bst > 0:
                # Then pixel w[0][0] falls on amplifier a
                sclval = sclframe[w[0][0], w[1]] * sclval
            else:
                # pixel w[0][0] falls on amplifier b
                sclval = sclframe[w[0][0]+1, w[1]] / sclval
        else:
            # The amplifiers overlap on the first index
            w = np.where(tstframe[:,1:]-tstframe[:,:-1] != 0)
            sclval = np.median(msflat[w[0], w[1][0]+1]/msflat[w[0], w[1][0]])
            if n1bst > 0:
                # Then pixel w[1][0] falls on amplifier a
                sclval = sclframe[w[0], w[1][0]] * sclval
            else:
                # pixel w[1][0] falls on amplifier b
                sclval = sclframe[w[0], w[1][0]+1] / sclval
        # Finally, apply the scale factor thwe amplifier b
        w = np.where(slf._ampsec[det-1] == bbst+1)
        sclframe[w] = np.median(sclval)
        ampdone[bbst] = 1
    return sclframe


def get_ampsec_trimmed(slf, fitsdict, det, scidx):
    """
     Generate a frame that identifies each pixel to an amplifier, and then trim it to the data sections.
     This frame can be used to later identify which trimmed pixels correspond to which amplifier

    Parameters
    ----------
    slf : class
      An instance of the ScienceExposure class
    fitsdict : dict
      Contains relevant information from fits header files
    det : int
      Detector number, starts at 1
    scidx : int
      Index of science frame

    Returns
    -------
    fitsdict : dict
      Updates to the input fitsdict
    """
    # Get naxis0, naxis1, datasec, oscansec, ampsec for specific instruments
    if slf._argflag['run']['spectrograph'] in ['lris_blue', 'lris_red']:
        msgs.info("Parsing datasec,oscansec,ampsec from headers")
        temp, head0, secs = arlris.read_lris(fitsdict['directory'][scidx]+
                                             fitsdict['filename'][scidx],
                                             det)
        # Naxis
        fitsdict['naxis0'][scidx] = temp.shape[0]
        fitsdict['naxis1'][scidx] = temp.shape[1]
        # Loop on amplifiers
        for kk in range(slf._spect['det'][det-1]['numamplifiers']):
            datasec = "datasec{0:02d}".format(kk+1)
            slf._spect['det'][det-1][datasec] = arload.load_sections(secs[0][kk], msgs)
            oscansec = "oscansec{0:02d}".format(kk+1)
            slf._spect['det'][det-1][oscansec] = arload.load_sections(secs[1][kk], msgs)
            ampsec = "ampsec{0:02d}".format(kk+1)
            slf._spect['det'][det-1][ampsec] = arload.load_sections(secs[2][kk], msgs)
    # For convenience
    naxis0, naxis1 = int(fitsdict['naxis0'][scidx]), int(fitsdict['naxis1'][scidx])
    # Initialize the returned array
    retarr = np.zeros((naxis0, naxis1))
    for i in xrange(slf._spect['det'][det-1]['numamplifiers']):
        datasec = "datasec{0:02d}".format(i+1)
        x0, x1, y0, y1 = slf._spect['det'][det-1][datasec][0][0], slf._spect['det'][det-1][datasec][0][1], slf._spect['det'][det-1][datasec][1][0], slf._spect['det'][det-1][datasec][1][1]
        if x0 < 0: x0 += naxis0
        if x1 <= 0: x1 += naxis0
        if y0 < 0: y0 += naxis1
        if y1 <= 0: y1 += naxis1
        # Fill in the pixels for this amplifier
        xv = np.arange(x0, x1)
        yv = np.arange(y0, y1)
        w = np.ix_(xv, yv)
        try:
            retarr[w] = i+1
        except IndexError:
            debugger.set_trace()
        # Save these locations for trimming
        if i == 0:
            xfin = xv.copy()
            yfin = yv.copy()
        else:
            xfin = np.unique(np.append(xfin, xv.copy()))
            yfin = np.unique(np.append(yfin, yv.copy()))
    # Construct and array with the rows and columns to be extracted
    w = np.ix_(xfin, yfin)
    slf._ampsec[det-1] = retarr[w]
    return


def get_wscale(slf):
    """
    This routine calculates the wavelength array based on the sampling size (in km/s) of each pixel.
    It conveniently assumes a standard reference wavelength of 911.75348 A
    """

    lam0 = 911.75348
    step = 1.0 + slf._argflag['reduce']['pixelsize']/299792.458
    # Determine the number of pixels from lam0 that need to be taken to reach the minimum wavelength of the spectrum
    msgs.work("No orders should be masked -- remove this code when the auto wavelength ID routine is fixed, and properly extrapolates.")
    w = np.where(slf._waveids!=-999999.9)
    nmin = int(np.log10(np.min(slf._waveids[w])/lam0)/np.log10(step) )
    nmax = int(1.0 + np.log10(np.max(slf._waveids[w])/lam0)/np.log10(step) ) # 1.0+ is to round up
    wave = np.min(slf._waveids[w]) * (step**np.arange(1+nmax-nmin))
    msgs.info("Extracted wavelength range will be: {0:.5f} - {1:.5f}".format(wave.min(),wave.max()))
    msgs.info("Total number of spectral pixels in the extracted spectrum will be: {0:d}".format(1+nmax-nmin))
    return wave


def reduce_frame(slf, sciframe, scidx, fitsdict, det, standard=False):
    """ Run standard extraction steps on a frame

    Parameters
    ----------
    sciframe : image
      Bias subtracted image (using arload.load_frame)
    scidx : int
      Index of the frame
    fitsdict : dict
      Contains relevant information from fits header files
    det : int
      Detector index
    standard : bool, optional
      Standard star frame?
    """
    # Check inputs
    if not isinstance(scidx,int):
        raise IOError("scidx needs to be an int")
    # Convert ADUs to electrons
    sciframe *= gain_frame(slf,det) #slf._spect['det'][det-1]['gain']
    # Mask
    slf._scimask[det-1] = np.zeros_like(sciframe).astype(int)
    msgs.info("Masking bad pixels")
    slf.update_sci_pixmask(det, slf._bpix[det-1], 'BadPix')
    # Variance
    msgs.info("Generate variance frame")
    varframe = variance_frame(slf, det, sciframe, scidx, fitsdict)
    if not standard:
        slf._varframe[det-1] = varframe
    ###############
    # Subtract off the scattered light from the image
    msgs.work("Scattered light subtraction is not yet implemented...")
    ###############
    # Flat field the science frame
    if slf._argflag['reduce']['flatfield']:
        msgs.info("Flat fielding the science frame")
        sciframe = flatfield(slf, sciframe, slf._mspixflatnrm[det-1], det)
    else:
        msgs.info("Not performing a flat field calibration")
    if not standard:
        slf._sciframe[det-1] = sciframe
    ###############
    # Identify cosmic rays
    msgs.work("Include L.A.Cosmic arguments in the settings files")
    if True: crmask = lacosmic(slf, fitsdict, det, sciframe, scidx, grow=1.5)
    else: crmask = np.zeros(sciframe.shape)
    # Mask
    slf.update_sci_pixmask(det, crmask, 'CR')
    msgs.work("For now, perform extraction -- really should do this after the flexure+heliocentric correction")
    ###############
    # Estimate Sky Background
    if slf._argflag['reduce']['bgsubtraction']['perform']:
        # Perform an iterative background/science extraction
        if msgs._debug['obj_profile'] and False:
            msgs.warn("Reading background from 2D image on disk")
            from astropy.io import fits
            datfil = slf._argflag['run']['scidir']+'/spec2d_{:s}.fits'.format(slf._basename.replace(":","_"))
            hdu = fits.open(datfil)
            bgframe = hdu[1].data - hdu[2].data
        else:
            msgs.info("Estimating the sky background")
            bgframe = bg_subtraction(slf, det, sciframe, varframe, crmask)
        #bgframe = bg_subtraction(slf, det, sciframe, varframe, crmask)
        varframe = variance_frame(slf, det, sciframe, scidx, fitsdict, skyframe=bgframe)
        if not standard: # Need to save
            slf._varframe[det-1] = varframe
            slf._bgframe[det-1] = bgframe
    ###############
    # Estimate trace of science objects
    scitrace = artrace.trace_object(slf, det, sciframe-bgframe, varframe, crmask, doqa=(not standard))
    if scitrace is None:
        msgs.info("Not performing extraction for science frame"+msgs.newline()+slf._fitsdict['filename'][scidx[0]])
        debugger.set_trace()
        #continue
    ###############
    # Finalize the Sky Background image
    if slf._argflag['reduce']['bgsubtraction']['perform']:
        # Perform an iterative background/science extraction
        msgs.info("Finalizing the sky background image")
        trcmask = scitrace['object'].sum(axis=2)
        trcmask[np.where(trcmask>0.0)] = 1.0
        if not msgs._debug['obj_profile']:
            bgframe = bg_subtraction(slf, det, sciframe, varframe, crmask, tracemask=trcmask)
        # Redetermine the variance frame based on the new sky model
        varframe = variance_frame(slf, det, sciframe, scidx, fitsdict, skyframe=bgframe)
        # Save
        if not standard:
            slf._varframe[det-1] = varframe
            slf._bgframe[det-1] = bgframe

    ###############
    # Flexure down the slit? -- Not currently recommended
    if slf._argflag['reduce']['flexure']['spec'] == 'slit_cen':
        flex_dict = arwave.flexure_slit(slf, det)
        arqa.flexure(slf, det, flex_dict, slit_cen=True)

    ###############
    # Determine the final trace of the science objects
    msgs.info("Final trace")
    scitrace = artrace.trace_object(slf, det, sciframe-bgframe, varframe, crmask, doqa=(not standard))
    if standard:
        slf._msstd[det-1]['trace'] = scitrace
        specobjs = arspecobj.init_exp(slf, scidx, det, fitsdict,
                                      trc_img=scitrace, objtype='standard')
        slf._msstd[det-1]['spobjs'] = specobjs
    else:
        slf._scitrace[det-1] = scitrace
        # Generate SpecObjExp list
        specobjs = arspecobj.init_exp(slf, scidx, det, fitsdict,
                                      trc_img=scitrace, objtype='science')
        slf._specobjs[det-1] = specobjs

    ###############
    # Extract
    if scitrace is None:
        msgs.info("Not performing extraction for science frame"+msgs.newline()+slf._fitsdict['filename'][scidx[0]])
        debugger.set_trace()
        #continue

    # Boxcar
    msgs.info("Extracting")
    bgcorr_box = arextract.boxcar(slf, det, specobjs, sciframe-bgframe,
                                  varframe, bgframe, crmask, scitrace)

    # Optimal
    if not standard:
        msgs.info("Optimal extraction with Gaussian profile")
        arextract.obj_profiles(slf, det, specobjs, sciframe-bgframe-bgcorr_box,
<<<<<<< HEAD
                                      varframe, bgframe+bgcorr_box, crmask, scitrace)
        arextract.optimal_extract(slf, det, specobjs, sciframe-bgframe-bgcorr_box,
                               varframe, bgframe+bgcorr_box, crmask, scitrace)

    # Flexure correction
=======
                               varframe, bgframe+bgcorr_box, crmask, scitrace)
        arextract.optimal_extract(slf, det, specobjs, sciframe-bgframe-bgcorr_box,
                                  varframe, bgframe+bgcorr_box, crmask, scitrace)

    # Flexure correction?
>>>>>>> 5afeb601
    if (slf._argflag['reduce']['flexure']['spec'] is not None) and (not standard):
        flex_dict = arwave.flexure_obj(slf, det)
        arqa.flexure(slf, det, flex_dict)

    # Final
    if not standard:
        slf._bgframe[det-1] += bgcorr_box
    # Return
    return True


def sn_frame(slf, sciframe, idx):

    # Dark Current noise
    dnoise = slf._spect['det']['darkcurr'] * float(slf._fitsdict["exptime"][idx])/3600.0
    # The effective read noise
    rnoise = np.sqrt(slf._spect['det']['ronoise']**2 + (0.5*slf._spect['det']['gain'])**2)
    errframe = np.abs(sciframe) + rnoise + dnoise
    # If there are negative pixels, mask them as bad pixels
    w = np.where(errframe <= 0.0)
    if w[0].size != 0:
        msgs.warn("The error frame is negative for {0:d} pixels".format(w[0].size)+msgs.newline()+"Are you sure the bias frame is correct?")
        msgs.info("Masking these {0:d} pixels".format(w[0].size))
        errframe[w]  = 0.0
        slf._bpix[w] = 1.0
    w = np.where(errframe > 0.0)
    snframe = np.zeros_like(sciframe)
    snframe[w] = sciframe[w]/np.sqrt(errframe[w])
    return snframe



def lacosmic(slf, fitsdict, det, sciframe, scidx, maxiter=1, grow=1.5, maskval=-999999.9):
    """
    Identify cosmic rays using the L.A.Cosmic algorithm
    U{http://www.astro.yale.edu/dokkum/lacosmic/}
    (article : U{http://arxiv.org/abs/astro-ph/0108003})
    This routine is mostly courtesy of Malte Tewes

    :param grow: Once CRs are identified, grow each CR detection by all pixels within this radius
    :return: mask of cosmic rays (0=no CR, 1=CR)
    """

    msgs.info("Detecting cosmic rays with the L.A.Cosmic algorithm")
    msgs.work("Include these parameters in the settings files to be adjusted by the user")
    sigclip = 5.0
    sigfrac = 0.3
    objlim  = 5.0
    # Set the settings
    scicopy = sciframe.copy()
    crmask = np.cast['bool'](np.zeros(sciframe.shape))
    sigcliplow = sigclip * sigfrac

    # Determine if there are saturated pixels
    satpix = np.zeros_like(sciframe)
    satlev = slf._spect['det'][det-1]['saturation']*slf._spect['det'][det-1]['nonlinear']
    wsat = np.where(sciframe >= satlev)
    if wsat[0].size == 0: satpix = None
    else:
        satpix[wsat] = 1.0
        satpix = np.cast['bool'](satpix)

    # Define the kernels
    laplkernel = np.array([[0.0, -1.0, 0.0], [-1.0, 4.0, -1.0], [0.0, -1.0, 0.0]])  # Laplacian kernal
    growkernel = np.ones((3,3))
    for i in xrange(1, maxiter+1):
        msgs.info("Convolving image with Laplacian kernel")
        # Subsample, convolve, clip negative values, and rebin to original size
        #set_trace()
        subsam = arutils.subsample(scicopy)
        conved = signal.convolve2d(subsam, laplkernel, mode="same", boundary="symm")
        cliped = conved.clip(min=0.0)
        lplus = arutils.rebin(cliped, np.array(cliped.shape)/2.0)

        msgs.info("Creating noise model")
        # Build a custom noise map, and compare  this to the laplacian
        m5 = ndimage.filters.median_filter(scicopy, size=5, mode='mirror')
        noise = np.sqrt(variance_frame(slf, det, m5, scidx, fitsdict))
        msgs.info("Calculating Laplacian signal to noise ratio")

        # Laplacian S/N
        s = lplus / (2.0 * noise)  # Note that the 2.0 is from the 2x2 subsampling

        # Remove the large structures
        sp = s - ndimage.filters.median_filter(s, size=5, mode='mirror')

        msgs.info("Selecting candidate cosmic rays")
        # Candidate cosmic rays (this will include HII regions)
        candidates = sp > sigclip
        nbcandidates = np.sum(candidates)

        msgs.info("{0:5d} candidate pixels".format(nbcandidates))

        # At this stage we use the saturated stars to mask the candidates, if available :
        if satpix is not None:
            msgs.info("Masking saturated pixels")
            candidates = np.logical_and(np.logical_not(satpix), candidates)
            nbcandidates = np.sum(candidates)

            msgs.info("{0:5d} candidate pixels not part of saturated stars".format(nbcandidates))

        msgs.info("Building fine structure image")

        # We build the fine structure image :
        m3 = ndimage.filters.median_filter(scicopy, size=3, mode='mirror')
        m37 = ndimage.filters.median_filter(m3, size=7, mode='mirror')
        f = m3 - m37
        f /= noise
        f = f.clip(min=0.01)

        msgs.info("Removing suspected compact bright objects")

        # Now we have our better selection of cosmics :
        cosmics = np.logical_and(candidates, sp/f > objlim)
        nbcosmics = np.sum(cosmics)

        msgs.info("{0:5d} remaining candidate pixels".format(nbcosmics))

        # What follows is a special treatment for neighbors, with more relaxed constains.

        msgs.info("Finding neighboring pixels affected by cosmic rays")

        # We grow these cosmics a first time to determine the immediate neighborhod  :
        growcosmics = np.cast['bool'](signal.convolve2d(np.cast['float32'](cosmics), growkernel, mode="same", boundary="symm"))

        # From this grown set, we keep those that have sp > sigmalim
        # so obviously not requiring sp/f > objlim, otherwise it would be pointless
        growcosmics = np.logical_and(sp > sigclip, growcosmics)

        # Now we repeat this procedure, but lower the detection limit to sigmalimlow :

        finalsel = np.cast['bool'](signal.convolve2d(np.cast['float32'](growcosmics), growkernel, mode="same", boundary="symm"))
        finalsel = np.logical_and(sp > sigcliplow, finalsel)

        # Unmask saturated pixels:
        if satpix != None:
            msgs.info("Masking saturated stars")
            finalsel = np.logical_and(np.logical_not(satpix), finalsel)

        ncrp = np.sum(finalsel)

        msgs.info("{0:5d} pixels detected as cosmics".format(ncrp))

        # We find how many cosmics are not yet known :
        newmask = np.logical_and(np.logical_not(crmask), finalsel)
        nnew = np.sum(newmask)

        # We update the mask with the cosmics we have found :
        crmask = np.logical_or(crmask, finalsel)

        msgs.info("Iteration {0:d} -- {1:d} pixels identified as cosmic rays ({2:d} new)".format(i, ncrp, nnew))
        if ncrp == 0: break
    # Additional algorithms (not traditionally implemented by LA cosmic) to remove some false positives.
    msgs.work("The following algorithm would be better on the rectified, tilts-corrected image")
    filt  = ndimage.sobel(sciframe, axis=1, mode='constant')
    filty = ndimage.sobel(filt/np.sqrt(np.abs(sciframe)), axis=0, mode='constant')
    filty[np.where(np.isnan(filty))]=0.0
    sigimg  = arcyproc.cr_screen(filty,0.0)
    sigsmth = ndimage.filters.gaussian_filter(sigimg,1.5)
    sigsmth[np.where(np.isnan(sigsmth))]=0.0
    sigmask = np.cast['bool'](np.zeros(sciframe.shape))
    sigmask[np.where(sigsmth>sigclip)] = True
    crmask = np.logical_and(crmask, sigmask)
    msgs.info("Growing cosmic ray mask by 1 pixel")
    crmask = arcyutils.grow_masked(crmask.astype(np.float), grow, 1.0)
    return crmask


def gain_frame(slf, det):
    """ Generate a gain image from the spect dict

    Parameters
    ----------
    slf
    det

    Returns
    -------
    gain_img : ndarray

    """
    # Loop on amplifiers
    gain_img = np.zeros_like(slf._ampsec[det-1])
    for ii in range(slf._spect['det'][det-1]['numamplifiers']):
        amp = ii+1
        amppix = slf._ampsec[det-1] == amp
        gain_img[amppix] = slf._spect['det'][det-1]['gain'][amp-1]
    # Return
    return gain_img


def rn_frame(slf, det):
    """ Generate a RN image

    Parameters
    ----------
    slf
    det

    Returns
    -------
    rn_img : ndarray

    """
    # Loop on amplifiers
    rnimg = np.zeros_like(slf._ampsec[det-1])
    for ii in range(slf._spect['det'][det-1]['numamplifiers']):
        amp = ii+1
        amppix = slf._ampsec[det-1] == amp
        rnimg[amppix] = (slf._spect['det'][det-1]['ronoise'][ii]**2 +
                         (0.5*slf._spect['det'][det-1]['gain'][ii])**2)
    # Return
    return rnimg


def sub_overscan(slf, det, file):
    """
    Subtract overscan
    """

    for i in xrange(slf._spect['det'][det-1]['numamplifiers']):
        # Determine the section of the chip that contains the overscan region
        oscansec = "oscansec{0:02d}".format(i+1)
        ox0, ox1, oy0, oy1 = slf._spect['det'][det-1][oscansec][0][0], slf._spect['det'][det-1][oscansec][0][1], slf._spect['det'][det-1][oscansec][1][0], slf._spect['det'][det-1][oscansec][1][1]
        if ox0 < 0: ox0 += file.shape[0]
        if ox1 <= 0: ox1 += file.shape[0]
        if oy0 < 0: oy0 += file.shape[1]
        if oy1 <= 0: oy1 += file.shape[1]
        xos = np.arange(ox0, ox1)
        yos = np.arange(oy0, oy1)
        w = np.ix_(xos, yos)
        oscan = file[w]
        # Determine the section of the chip that is read out by the amplifier
        ampsec = "ampsec{0:02d}".format(i+1)
        ax0, ax1, ay0, ay1 = slf._spect['det'][det-1][ampsec][0][0], slf._spect['det'][det-1][ampsec][0][1], slf._spect['det'][det-1][ampsec][1][0], slf._spect['det'][det-1][ampsec][1][1]
        if ax0 < 0: ax0 += file.shape[0]
        if ax1 <= 0: ax1 += file.shape[0]
        if ay0 < 0: ay0 += file.shape[1]
        if ay1 <= 0: ay1 += file.shape[1]
        xam = np.arange(ax0, ax1)
        yam = np.arange(ay0, ay1)
        wa = np.ix_(xam, yam)
        # Make sure the overscan section has at least one side consistent with ampsec (note: ampsec should contain both datasec and oscansec)
        if ax1-ax0 == ox1-ox0:
            osfit = np.mean(oscan, axis=1)
            flg_oscan = 1
        elif ay1-ay0 == oy1-oy0:
            osfit = np.mean(oscan, axis=0)
            flg_oscan = 0
        else:
            msgs.error("Overscan sections do not match amplifier sections for amplifier {0:d}".format(i+1))
        # Fit/Model the overscan region
        if slf._argflag['reduce']['oscanMethod'].lower() == "polynomial":
            c = np.polyfit(np.arange(osfit.size), osfit, slf._argflag['reduce']['oscanParams'][0])
            ossub = np.polyval(c, np.arange(osfit.size))#.reshape(osfit.size,1)
        elif slf._argflag['reduce']['oscanMethod'].lower() == "savgol":
            ossub = savgol_filter(osfit, slf._argflag['reduce']['oscanParams'][1], slf._argflag['reduce']['oscanParams'][0])
        else:
            msgs.warn("Overscan subtraction method {0:s} is not implemented".format(slf._argflag['reduce']['oscanMethod']))
            msgs.info("Using a linear fit to the overscan region")
            c = np.polyfit(np.arange(osfit.size), osfit, 1)
            ossub = np.polyval(c, np.arange(osfit.size))#.reshape(osfit.size,1)
        #plt.plot(np.arange(osfit.size),osfit,'k-')
        #plt.plot(np.arange(osfit.size),ossub,'r-')
        #plt.show()
        #plt.clf()
        # Determine the section of the chip that contains data for this amplifier
        datasec = "datasec{0:02d}".format(i+1)
        dx0, dx1, dy0, dy1 = slf._spect['det'][det-1][datasec][0][0], slf._spect['det'][det-1][datasec][0][1], slf._spect['det'][det-1][datasec][1][0], slf._spect['det'][det-1][datasec][1][1]
        if dx0 < 0: dx0 += file.shape[0]
        if dx1 <= 0: dx1 += file.shape[0]
        if dy0 < 0: dy0 += file.shape[1]
        if dy1 <= 0: dy1 += file.shape[1]
        xds = np.arange(dx0, dx1)
        yds = np.arange(dy0, dy1)
        wd = np.ix_(xds, yds)
        ossub = ossub.reshape(osfit.size, 1)
        if wd[0].shape[0] == ossub.shape[0]:
            file[wd] -= ossub
        elif wd[1].shape[1] == ossub.shape[0]:
            file[wd] -= ossub.T
        else:
            msgs.error("Could not subtract bias from overscan region --"+msgs.newline()+"size of extracted regions does not match")
    # Return
    del xam, yam, xds, yds, xos, yos, oscan
    return file


def trim(slf, file, det):
    for i in xrange (slf._spect['det'][det-1]['numamplifiers']):
        datasec = "datasec{0:02d}".format(i+1)
        x0, x1, y0, y1 = slf._spect['det'][det-1][datasec][0][0], slf._spect['det'][det-1][datasec][0][1], slf._spect['det'][det-1][datasec][1][0], slf._spect['det'][det-1][datasec][1][1]
        if x0 < 0:
            x0 += file.shape[0]
        if x1 <= 0:
            x1 += file.shape[0]
        if y0 < 0:
            y0 += file.shape[1]
        if y1 <= 0:
            y1 += file.shape[1]
        if i == 0:
            xv = np.arange(x0, x1)
            yv = np.arange(y0, y1)
        else:
            xv = np.unique(np.append(xv, np.arange(x0, x1)))
            yv = np.unique(np.append(yv, np.arange(y0, y1)))
    # Construct and array with the rows and columns to be extracted
    w = np.ix_(xv, yv)
#	if len(file.shape) == 2:
#		trimfile = file[w]
#	elif len(file.shape) == 3:
#		trimfile = np.zeros((w[0].shape[0],w[1].shape[1],file.shape[2]))
#		for f in xrange(file.shape[2]):
#			trimfile[:,:,f] = file[:,:,f][w]
#	else:
#		msgs.error("Cannot trim {0:d}D frame".format(int(len(file.shape))))
    try:
        trim_file = file[w]
    except:
        msgs.bug("Odds are datasec is set wrong. Maybe due to transpose")
        debugger.set_trace()
        msgs.error("Cannot trim file")
    return file[w]





def variance_frame(slf, det, sciframe, idx, fitsdict, skyframe=None):
    """ Calculate the variance image including detector noise
    Parameters
    ----------
    fitsdict : dict
      Contains relevant information from fits header files
    Returns
    -------
    variance image : ndarray
    """
    scicopy = sciframe.copy()
    if skyframe is not None:
        msgs.warn("arproc.variance_frame: JXP worries the next line could be biased.")
        wfill = np.where(np.abs(skyframe) > np.abs(scicopy))
        scicopy[wfill] = np.abs(skyframe[wfill])
    # Dark Current noise
    dnoise = (slf._spect['det'][det-1]['darkcurr'] *
              float(fitsdict["exptime"][idx])/3600.0)
    # The effective read noise
    rnoise = rn_frame(slf,det)
    # Return
    return np.abs(scicopy) + rnoise + dnoise<|MERGE_RESOLUTION|>--- conflicted
+++ resolved
@@ -872,19 +872,11 @@
     if not standard:
         msgs.info("Optimal extraction with Gaussian profile")
         arextract.obj_profiles(slf, det, specobjs, sciframe-bgframe-bgcorr_box,
-<<<<<<< HEAD
-                                      varframe, bgframe+bgcorr_box, crmask, scitrace)
-        arextract.optimal_extract(slf, det, specobjs, sciframe-bgframe-bgcorr_box,
-                               varframe, bgframe+bgcorr_box, crmask, scitrace)
-
-    # Flexure correction
-=======
                                varframe, bgframe+bgcorr_box, crmask, scitrace)
         arextract.optimal_extract(slf, det, specobjs, sciframe-bgframe-bgcorr_box,
                                   varframe, bgframe+bgcorr_box, crmask, scitrace)
 
     # Flexure correction?
->>>>>>> 5afeb601
     if (slf._argflag['reduce']['flexure']['spec'] is not None) and (not standard):
         flex_dict = arwave.flexure_obj(slf, det)
         arqa.flexure(slf, det, flex_dict)
