--- conflicted
+++ resolved
@@ -23,14 +23,8 @@
 
 try:
     from xastropy.xutils import xdebug as debugger
-<<<<<<< HEAD
-except:
-    import pdb as debugger
-
-=======
 except ImportError:
     import pdb as debugger
->>>>>>> bd309d88
 
 
 def PYPIT(redname, progname=__file__, quick=False, ncpus=1, verbose=1, logname=None):
@@ -196,19 +190,9 @@
             elif o in ('-c', '--cpus'):
                 cpu = int(a)
             elif o in ('-v', '--verbose'):
-<<<<<<< HEAD
-                verbose = int(a)
-            elif o in ('--use_master'):
-                verbose = str(a)
-        lname = os.path.splitext(arg[0])[0] + ".log"
-        argflag = arload.optarg(sys.argv)
-        argflag['run']['ncpus'] = cpus
-        argflag['out']['verbose'] = verbose
-=======
                 vrb = int(a)
         lnm = os.path.splitext(arg[0])[0] + ".log"
         red = arg[0]
->>>>>>> bd309d88
     except getopt.GetoptError, err:
         initmsgs.error(err.msg, usage=True)
 
