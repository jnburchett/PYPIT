--- conflicted
+++ resolved
@@ -267,8 +267,7 @@
             arcparam['wvmnx'][1] = 7000.
         else:
             msgs.error('Not ready for this disperser {:s}!'.format(disperser))
-<<<<<<< HEAD
-    elif sname=='deimos':
+    elif sname=='keck_deimos':
         gratepos = fitsdict['headers'][idx[0]][0]['GRATEPOS']
         if(gratepos==3):
             arcparam['wv_cen'] = fitsdict['headers'][idx[0]][0]['G3TLTWAV']
@@ -286,10 +285,7 @@
             arcparam['min_ampl'] = 3000.  # Lines tend to be very strong
         else:
             msgs.error('Not ready for this disperser {:s}!'.format(disperser))
-    elif sname=='isis_blue':
-=======
     elif sname=='wht_isis_blue':
->>>>>>> 3e81e565
         modify_dict = dict(NeI={'min_wave': 3000.,'min_intensity': 299,
                                 'min_Aki': 0.},ArI={'min_intensity': 399.})
         lamps=['CuI','NeI','ArI']
